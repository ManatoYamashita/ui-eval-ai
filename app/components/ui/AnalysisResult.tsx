--- conflicted
+++ resolved
@@ -16,11 +16,7 @@
   } | null;
 }
 
-<<<<<<< HEAD
 export default function AnalysisResult({ result, onRetry, analyzedImage }: AnalysisResultProps) {
-=======
-export default function AnalysisResult({ result, selectedFile, onRetry }: AnalysisResultProps) {
->>>>>>> fbb427e3
   const [expandedSections, setExpandedSections] = useState<Set<string>>(new Set(['current']));
   // 参照ガイドライン表示用の状態（内部的に保持）
   const [showGuidelinesInternal] = useState(false);
